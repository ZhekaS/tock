--- conflicted
+++ resolved
@@ -94,13 +94,6 @@
     associated_register: PhantomData<R>,
 }
 
-/// Memory-resident values of registers.
-#[derive(Copy, Clone, PartialEq, Eq)]
-pub struct RegisterValue<T: IntLike, R: RegisterLongName> {
-    value: T,
-    associated_register: PhantomData<R>,
-}
-
 #[allow(dead_code)]
 impl<T: IntLike, R: RegisterLongName> ReadWrite<T, R> {
     pub const fn new(value: T) -> Self {
@@ -155,11 +148,6 @@
     pub fn matches_all(&self, field: FieldValue<T, R>) -> bool {
         self.get() & field.mask == field.value
     }
-
-    #[inline]
-    pub fn get_value(&self) -> RegisterValue<T, R> {
-        RegisterValue::new(self.get())
-    }
 }
 
 #[allow(dead_code)]
@@ -200,11 +188,6 @@
     pub fn matches_all(&self, field: FieldValue<T, R>) -> bool {
         self.get() & field.mask == field.value
     }
-
-    #[inline]
-    pub fn get_value(&self) -> RegisterValue<T, R> {
-        RegisterValue::new(self.get())
-    }
 }
 
 #[allow(dead_code)]
@@ -227,11 +210,6 @@
     }
 }
 
-<<<<<<< HEAD
-impl<T: IntLike, R: RegisterLongName> RegisterValue<T, R> {
-    pub fn new(value: T) -> Self {
-        RegisterValue {
-=======
 /// This behaves very similarly to a read-only register, but instead of doing a
 /// volatile read to MMIO to get the value for each function call, a copy of the
 /// register contents are stored locally in memory. This allows a peripheral
@@ -239,6 +217,7 @@
 /// having to do a full MMIO read each time. It also allows the value of the
 /// register to be "cached" in case the peripheral driver needs to clear the
 /// register in hardware yet still be able to check the bits.
+#[derive(Copy, Clone)]
 pub struct LocalRegisterCopy<T: IntLike, R: RegisterLongName = ()> {
     value: T,
     associated_register: PhantomData<R>,
@@ -248,7 +227,6 @@
 impl<T: IntLike, R: RegisterLongName> LocalRegisterCopy<T, R> {
     pub const fn new(value: T) -> Self {
         LocalRegisterCopy {
->>>>>>> fcf63601
             value: value,
             associated_register: PhantomData,
         }
@@ -261,11 +239,7 @@
 
     #[inline]
     pub fn read(&self, field: Field<T, R>) -> T {
-<<<<<<< HEAD
-        (self.get() & (field.mask << field.shift)) >> field.shift
-=======
         (self.value & (field.mask << field.shift)) >> field.shift
->>>>>>> fcf63601
     }
 
     #[inline]
@@ -275,39 +249,43 @@
 
     #[inline]
     pub fn matches_any(&self, field: FieldValue<T, R>) -> bool {
-<<<<<<< HEAD
-        self.get() & field.mask != T::zero()
-=======
         self.value & field.mask != T::zero()
->>>>>>> fcf63601
     }
 
     #[inline]
     pub fn matches_all(&self, field: FieldValue<T, R>) -> bool {
-<<<<<<< HEAD
-        self.get() & field.mask == field.value
-    }
-}
-
-impl<R: RegisterLongName> From<RegisterValue<u32, R>> for u32 {
-    fn from(r: RegisterValue<u32, R>) -> u32 {
-        r.value
-    }
-}
-
-impl<T: IntLike + fmt::Debug, R: RegisterLongName> fmt::Debug for RegisterValue<T, R> {
+        self.value & field.mask == field.value
+    }
+
+    /// Do a bitwise AND operation of the stored value and the passed in value
+    /// and return a new LocalRegisterCopy.
+    #[inline]
+    pub fn bitand(&self, rhs: T) -> LocalRegisterCopy<T, R> {
+        LocalRegisterCopy::new(self.value & rhs)
+    }
+}
+
+impl<T: IntLike + fmt::Debug, R: RegisterLongName> fmt::Debug for LocalRegisterCopy<T, R> {
     fn fmt(&self, f: &mut fmt::Formatter) -> fmt::Result {
         write!(f, "{:?}", self.value)
-=======
-        self.value & field.mask == field.value
-    }
-
-    /// Do a bitwise AND operation of the stored value and the passed in value
-    /// and return a new LocalRegisterCopy.
-    #[inline]
-    pub fn bitand(&self, rhs: T) -> LocalRegisterCopy<T, R> {
-        LocalRegisterCopy::new(self.value & rhs)
->>>>>>> fcf63601
+    }
+}
+
+impl<R: RegisterLongName> From<LocalRegisterCopy<u8, R>> for u8 {
+    fn from(r: LocalRegisterCopy<u8, R>) -> u8 {
+        r.value
+    }
+}
+
+impl<R: RegisterLongName> From<LocalRegisterCopy<u16, R>> for u16 {
+    fn from(r: LocalRegisterCopy<u16, R>) -> u16 {
+        r.value
+    }
+}
+
+impl<R: RegisterLongName> From<LocalRegisterCopy<u32, R>> for u32 {
+    fn from(r: LocalRegisterCopy<u32, R>) -> u32 {
+        r.value
     }
 }
 
@@ -432,12 +410,6 @@
     }
 }
 
-impl<T: IntLike + fmt::Debug, R: RegisterLongName> fmt::Debug for FieldValue<T, R> {
-    fn fmt(&self, f: &mut fmt::Formatter) -> fmt::Result {
-        write!(f, "{:?}", self.value)
-    }
-}
-
 impl<T: IntLike, R: RegisterLongName> FieldValue<T, R> {
     // Modify fields in a register value
     pub fn modify(self, val: T) -> T {
