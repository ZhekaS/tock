--- conflicted
+++ resolved
@@ -414,11 +414,7 @@
         nonvolatile_storage: nonvolatile_storage,
     };
 
-<<<<<<< HEAD
     let chip = static_init!(sam4l::chip::Sam4l, sam4l::chip::Sam4l::new());
-=======
-    let chip = sam4l::chip::Sam4l::new();
->>>>>>> 78bc43a2
 
     // Need to reset the nRF on boot, toggle it's SWDIO
     imix.nrf51822.reset();
@@ -450,9 +446,5 @@
         &process_mgmt_cap,
     );
 
-<<<<<<< HEAD
     board_kernel.kernel_loop(&imix, chip, Some(&imix.ipc), &main_cap);
-=======
-    board_kernel.kernel_loop(&imix, &chip, Some(&imix.ipc), &main_cap);
->>>>>>> 78bc43a2
 }