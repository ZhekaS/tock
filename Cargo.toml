--- conflicted
+++ resolved
@@ -158,16 +158,7 @@
 manual-range-patterns = "allow"
 manual-flatten = "allow"
 
-
 zero_prefixed_literal = "allow"
-
-
-<<<<<<< HEAD
-overflow_check_conditional = "allow"
-=======
-match-single-binding = "allow"
->>>>>>> ddd835ae
-
 
 # STYLE
 style = { level = "deny", priority = -1 }
